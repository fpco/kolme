--- conflicted
+++ resolved
@@ -18,10 +18,6 @@
 hex = { workspace = true, optional = true }
 k256 = { workspace = true, features = ["serde", "ecdsa", "sha256"], optional = true }
 rand = { version = "0.8", optional = true }
-<<<<<<< HEAD
-serde = { version = "1.0.219", features = ["derive"] }
+serde = { workspace = true }
 borsh = { version = "1.5.7", default-features = false, features = ["derive"], optional = true }
-=======
-serde = { workspace = true }
->>>>>>> 7f89b8e5
 thiserror = "2.0.12"