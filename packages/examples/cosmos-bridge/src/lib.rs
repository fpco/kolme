use std::{
    collections::{BTreeMap, BTreeSet},
    net::SocketAddr,
    str::FromStr,
};

use anyhow::Result;
use cosmos::{HasAddressHrp, SeedPhrase};

use kolme::*;
use tokio::task::JoinSet;

#[derive(Clone, Debug)]
pub struct CosmosBridgeApp;

#[derive(serde::Serialize, serde::Deserialize, Clone)]
pub struct State {
    #[serde(default)]
    hi_count: u32,
}

impl MerkleSerialize for State {
    fn merkle_serialize(&self, serializer: &mut MerkleSerializer) -> Result<(), MerkleSerialError> {
        serializer.store(&self.hi_count)?;
        Ok(())
    }
}

impl MerkleDeserialize for State {
    fn merkle_deserialize(
        deserializer: &mut MerkleDeserializer,
    ) -> Result<Self, MerkleSerialError> {
        Ok(Self {
            hi_count: deserializer.load()?,
        })
    }
}

#[derive(serde::Serialize, serde::Deserialize, Clone, Debug)]
#[serde(rename_all = "snake_case")]
pub enum BridgeMessage {
    SayHi {},
    /// Generate a random number, for no particular reason at all
    Random {},
    /// The address itself tells us whether to send to Osmosis or Neutron
    /// FIXME: maybe this should be part of the bank module instead. Then our bridge is just a default Kolme app!
    SendTo {
        address: cosmos::Address,
        amount: Decimal,
    },
}

// Another keypair for client testing:
// Public key: 02c2b386e42945d4c11712a5bc1d20d085a7da63e57c214e2742a684a97d436599
// Secret key: 127831b9459b538eab9a338b1e96fc34249a5154c96180106dd87d39117e8e02

const SECRET_KEY_HEX: &str = "bd9c12efb8c473746404dfd893dd06ad8e62772c341d5de9136fec808c5bed92";
const SUBMITTER_SEED_PHRASE: &str = "blind frown harbor wet inform wing note frequent illegal garden shy across burger clay asthma kitten left august pottery napkin label already purpose best";

const OSMOSIS_TESTNET_CODE_ID: u64 = 12390;
const NEUTRON_TESTNET_CODE_ID: u64 = 11650;

fn my_secret_key() -> SecretKey {
    SecretKey::from_hex(SECRET_KEY_HEX).unwrap()
}

impl KolmeApp for CosmosBridgeApp {
    type State = State;
    type Message = BridgeMessage;

    fn genesis_info() -> GenesisInfo {
        let my_public_key = my_secret_key().public_key();
        let mut set = BTreeSet::new();
        set.insert(my_public_key);
        let mut bridges = ConfiguredChains::default();
        let mut assets = BTreeMap::new();
        assets.insert(
            AssetName(
                "factory/osmo1mgcky4e24969532hee55ly4rrl30z4tkzgfvq7/kolmeoutgoing".to_owned(),
            ),
            AssetConfig {
                decimals: 6,
                asset_id: AssetId(1),
            },
        );
        bridges
            .insert_cosmos(
                CosmosChain::OsmosisTestnet,
                ChainConfig {
                    assets,
                    bridge: BridgeContract::NeededCosmosBridge {
                        code_id: OSMOSIS_TESTNET_CODE_ID,
                    },
                },
            )
            .unwrap();
        let mut assets = BTreeMap::new();
        assets.insert(
            AssetName(
                "factory/neutron1mgcky4e24969532hee55ly4rrl30z4tkwvn7vt/kolmeincoming".to_owned(),
            ),
            AssetConfig {
                decimals: 6,
                asset_id: AssetId(1),
            },
        );
        bridges
            .insert_cosmos(
                CosmosChain::NeutronTestnet,
                ChainConfig {
                    assets,
                    bridge: BridgeContract::NeededCosmosBridge {
                        code_id: NEUTRON_TESTNET_CODE_ID,
                    },
                },
            )
            .unwrap();
        GenesisInfo {
            kolme_ident: "Cosmos bridge example".to_owned(),
            processor: my_public_key,
            listeners: set.clone(),
            needed_listeners: 1,
            approvers: set,
            needed_approvers: 1,
            chains: bridges,
        }
    }

    fn new_state() -> Result<Self::State> {
        Ok(State { hi_count: 0 })
    }

    async fn execute(
        &self,
        ctx: &mut ExecutionContext<'_, Self>,
        msg: &Self::Message,
    ) -> Result<()> {
        match msg {
            BridgeMessage::SayHi {} => ctx.state_mut().hi_count += 1,
            BridgeMessage::SendTo { address, amount } => {
                let chain = match address.get_address_hrp().as_str() {
                    "osmo" => ExternalChain::OsmosisTestnet,
                    "neutron" => ExternalChain::NeutronTestnet,
                    _ => anyhow::bail!("Unsupported wallet address: {address}"),
                };
                ctx.withdraw_asset(
                    AssetId(1),
                    chain,
                    ctx.get_sender_id(),
                    &Wallet(address.to_string()),
                    *amount,
                )?;
            }
            BridgeMessage::Random {} => {
                let value = ctx.load_data(RandomU32).await?;
                ctx.log(format!("Calculated a random number: {value}"));
            }
        }
        Ok(())
    }
}

#[derive(PartialEq, serde::Serialize, serde::Deserialize)]
struct RandomU32;

impl<App> KolmeDataRequest<App> for RandomU32 {
    type Response = u32;

    async fn load(self, _: &App) -> Result<Self::Response> {
        Ok(rand::random())
    }

    async fn validate(self, _: &App, _: &Self::Response) -> Result<()> {
        // No validation possible
        Ok(())
    }
}

<<<<<<< HEAD
pub async fn serve(kolme: Kolme<CosmosBridgeApp>, bind: SocketAddr) -> Result<()> {
=======
pub async fn serve(bind: SocketAddr) -> Result<()> {
    const DB_PATH: &str = "example-cosmos-bridge.sqlite3";
    kolme::init_logger(true, None);
    let kolme = Kolme::new(
        SampleKolmeApp,
        DUMMY_CODE_VERSION,
        KolmeStore::new_sqlite(DB_PATH).await?,
    )
    .await?;

>>>>>>> d9b6e1f6
    let mut set = JoinSet::new();

    let processor = Processor::new(kolme.clone(), my_secret_key().clone());
    set.spawn(processor.run());
    let listener = Listener::new(kolme.clone(), my_secret_key().clone());
    set.spawn(listener.run(ChainName::Cosmos));
    let approver = Approver::new(kolme.clone(), my_secret_key().clone());
    set.spawn(approver.run());
    let submitter = Submitter::new_cosmos(
        kolme.clone(),
        SeedPhrase::from_str(SUBMITTER_SEED_PHRASE).unwrap(),
    );
    set.spawn(submitter.run());
    let api_server = ApiServer::new(kolme);
    set.spawn(api_server.run(bind));

    while let Some(res) = set.join_next().await {
        match res {
            Err(e) => {
                set.abort_all();
                return Err(anyhow::anyhow!("Task panicked: {e}"));
            }
            Ok(Err(e)) => {
                set.abort_all();
                return Err(e);
            }
            Ok(Ok(())) => (),
        }
    }

    Ok(())
}

pub async fn broadcast(message: String, secret: String, host: String) -> Result<()> {
    let message = serde_json::from_str::<BridgeMessage>(&message)?;
    let secret = SecretKey::from_hex(&secret)?;
    let public = secret.public_key();
    let client = reqwest::Client::new();

    println!("Public sec1: {public}");
    println!("Public serialized: {}", serde_json::to_string(&public)?);

    #[derive(serde::Deserialize)]
    struct NonceResp {
        next_nonce: AccountNonce,
    }
    let NonceResp { next_nonce: nonce } = client
        .get(format!("{host}/get-next-nonce"))
        .query(&[("pubkey", public)])
        .send()
        .await?
        .error_for_status()?
        .json()
        .await?;

    let signed = Transaction {
        pubkey: public,
        nonce,
        created: jiff::Timestamp::now(),
        messages: vec![Message::App(message)],
    }
    .sign(&secret)?;
    #[derive(serde::Deserialize)]
    struct Res {
        txhash: Sha256Hash,
    }
    let res = client
        .put(format!("{host}/broadcast"))
        .json(&signed)
        .send()
        .await?;

    if let Err(e) = res.error_for_status_ref() {
        let t = res.text().await?;
        anyhow::bail!("Error broadcasting:\n{e}\n{t}");
    }

    let Res { txhash } = res.json().await?;
    println!("txhash: {txhash}");
    Ok(())
}<|MERGE_RESOLUTION|>--- conflicted
+++ resolved
@@ -176,20 +176,7 @@
     }
 }
 
-<<<<<<< HEAD
 pub async fn serve(kolme: Kolme<CosmosBridgeApp>, bind: SocketAddr) -> Result<()> {
-=======
-pub async fn serve(bind: SocketAddr) -> Result<()> {
-    const DB_PATH: &str = "example-cosmos-bridge.sqlite3";
-    kolme::init_logger(true, None);
-    let kolme = Kolme::new(
-        SampleKolmeApp,
-        DUMMY_CODE_VERSION,
-        KolmeStore::new_sqlite(DB_PATH).await?,
-    )
-    .await?;
-
->>>>>>> d9b6e1f6
     let mut set = JoinSet::new();
 
     let processor = Processor::new(kolme.clone(), my_secret_key().clone());
