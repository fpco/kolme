--- conflicted
+++ resolved
@@ -13,16 +13,11 @@
 anyhow = { workspace = true }
 axum = { version = "0.8.3", features = ["ws"] }
 cosmos = { git = "https://github.com/fpco/cosmos-rs", rev = "6f6fea0f7c04e4b64f5c091b006e4736dba1b10e", features = ["config"] }
-<<<<<<< HEAD
-solana-client = "2.2.6"
-borsh = { version = "1.5.7", default-features = false }
-=======
 solana-client = "2.2.7"
 solana-signature = "2.2.1"
 solana-transaction-status-client-types = "2.2.7"
 solana-commitment-config = "2.2.1"
-borsh = { version = "1.5.5", default-features = false }
->>>>>>> f1699d43
+borsh = { version = "1.5.7", default-features = false }
 cosmwasm-std = "2.2.2"
 base64 = "0.22.1"
 jiff = { workspace = true }
