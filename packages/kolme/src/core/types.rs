mod balances;

use std::{fmt::Display, str::FromStr, sync::OnceLock};

use cosmwasm_std::Uint128;

use crate::*;

pub use balances::{Balances, BalancesError};

pub type SolanaClient = solana_client::nonblocking::rpc_client::RpcClient;
pub type SolanaPubsubClient = solana_client::nonblocking::pubsub_client::PubsubClient;

#[derive(
    serde::Serialize,
    serde::Deserialize,
    PartialEq,
    Eq,
    PartialOrd,
    Ord,
    Clone,
    Copy,
    Debug,
    Hash,
    strum::Display,
    strum::AsRefStr,
    strum::EnumString,
)]
#[strum(serialize_all = "kebab-case")]
pub enum ExternalChain {
    OsmosisTestnet,
    NeutronTestnet,
    OsmosisLocal,
    SolanaMainnet,
    SolanaTestnet,
    SolanaDevnet,
    SolanaLocal,
}

#[derive(
    serde::Serialize,
    serde::Deserialize,
    PartialEq,
    Eq,
    PartialOrd,
    Ord,
    Clone,
    Copy,
    Debug,
    Hash,
    strum::AsRefStr,
)]
#[strum(serialize_all = "kebab-case")]
pub enum SolanaChain {
    Mainnet,
    Testnet,
    Devnet,
    Local,
}

#[derive(
    serde::Serialize,
    serde::Deserialize,
    PartialEq,
    Eq,
    PartialOrd,
    Ord,
    Clone,
    Copy,
    Debug,
    Hash,
    strum::AsRefStr,
)]
#[strum(serialize_all = "kebab-case")]
pub enum CosmosChain {
    OsmosisTestnet,
    NeutronTestnet,
    OsmosisLocal,
}

#[derive(PartialEq, Clone, Copy, Debug)]
pub enum ChainName {
    Cosmos,
    Solana,
}

#[derive(PartialEq, Clone, Copy, Debug)]
pub enum ChainKind {
    Cosmos(CosmosChain),
    Solana(SolanaChain),
}

impl CosmosChain {
    pub const fn name() -> ChainName {
        ChainName::Cosmos
    }

    pub async fn make_client(self) -> Result<cosmos::Cosmos> {
        let network = match self {
            Self::OsmosisTestnet => cosmos::CosmosNetwork::OsmosisTestnet,
            Self::NeutronTestnet => cosmos::CosmosNetwork::NeutronTestnet,
            Self::OsmosisLocal => cosmos::CosmosNetwork::OsmosisLocal,
        };

        Ok(network.builder_with_config().await?.build()?)
    }
}

<<<<<<< HEAD
impl SolanaChain {
    pub const fn name() -> ChainName {
        ChainName::Solana
    }

    pub fn make_client(self) -> SolanaClient {
        let url = match self {
            Self::Mainnet => "https://api.mainnet-beta.solana.com",
            Self::Testnet => "https://api.testnet.solana.com",
            Self::Devnet => "https://api.devnet.solana.com",
            Self::Local => "http://localhost:8899",
        };

        SolanaClient::new(url.into())
    }

    // TODO: We should have a way to configure those endpoints - the public ones are not suitable for production use.
    pub async fn make_pubsub_client(self) -> Result<SolanaPubsubClient> {
        let url = match self {
            Self::Mainnet => "wss://api.mainnet-beta.solana.com",
            Self::Testnet => "wss://api.testnet.solana.com",
            Self::Devnet => "wss://api.devnet.solana.com/",
            Self::Local => "ws://localhost:8900",
        };

        Ok(SolanaPubsubClient::new(url.into()).await?)
    }
}

impl ExternalChain {
    pub fn name(self) -> ChainName {
        match ChainKind::from(self) {
            ChainKind::Cosmos(_) => CosmosChain::name(),
            ChainKind::Solana(_) => SolanaChain::name(),
        }
    }

    pub fn to_cosmos_chain(self) -> Option<CosmosChain> {
        match ChainKind::from(self) {
            ChainKind::Cosmos(chain) => Some(chain),
            ChainKind::Solana(_) => None,
        }
    }

    pub fn to_solana_chain(self) -> Option<SolanaChain> {
        match ChainKind::from(self) {
            ChainKind::Cosmos(_) => None,
            ChainKind::Solana(chain) => Some(chain),
        }
    }
}

impl From<CosmosChain> for ExternalChain {
    fn from(c: CosmosChain) -> ExternalChain {
        match c {
            CosmosChain::OsmosisTestnet => ExternalChain::OsmosisTestnet,
            CosmosChain::NeutronTestnet => ExternalChain::NeutronTestnet,
            CosmosChain::OsmosisLocal => ExternalChain::OsmosisLocal,
        }
    }
}

impl From<SolanaChain> for ExternalChain {
    fn from(c: SolanaChain) -> ExternalChain {
        match c {
            SolanaChain::Mainnet => ExternalChain::SolanaMainnet,
            SolanaChain::Testnet => ExternalChain::SolanaTestnet,
            SolanaChain::Devnet => ExternalChain::SolanaDevnet,
            SolanaChain::Local => ExternalChain::SolanaLocal,
        }
    }
}

impl From<ExternalChain> for ChainKind {
    fn from(c: ExternalChain) -> ChainKind {
        match c {
            ExternalChain::OsmosisTestnet => ChainKind::Cosmos(CosmosChain::OsmosisTestnet),
            ExternalChain::NeutronTestnet => ChainKind::Cosmos(CosmosChain::NeutronTestnet),
            ExternalChain::OsmosisLocal => ChainKind::Cosmos(CosmosChain::OsmosisLocal),
            ExternalChain::SolanaMainnet => ChainKind::Solana(SolanaChain::Mainnet),
            ExternalChain::SolanaTestnet => ChainKind::Solana(SolanaChain::Testnet),
            ExternalChain::SolanaDevnet => ChainKind::Solana(SolanaChain::Devnet),
            ExternalChain::SolanaLocal => ChainKind::Solana(SolanaChain::Local),
        }
=======
impl MerkleSerialize for ExternalChain {
    fn merkle_serialize(
        &self,
        serializer: &mut MerkleSerializer,
    ) -> std::result::Result<(), MerkleSerialError> {
        serializer.store(self.as_ref())
    }
}

impl MerkleDeserialize for ExternalChain {
    fn merkle_deserialize(
        deserializer: &mut MerkleDeserializer,
    ) -> Result<Self, MerkleSerialError> {
        deserializer
            .load_str()?
            .parse()
            .map_err(MerkleSerialError::custom)
>>>>>>> b2ef255b
    }
}

#[derive(serde::Serialize, serde::Deserialize, Clone, PartialEq, Eq, Debug)]
pub struct ChainConfig {
    pub assets: BTreeMap<AssetName, AssetConfig>,
    pub bridge: BridgeContract,
}

<<<<<<< HEAD
=======
impl MerkleSerialize for ChainConfig {
    fn merkle_serialize(&self, serializer: &mut MerkleSerializer) -> Result<(), MerkleSerialError> {
        let ChainConfig { assets, bridge } = self;
        serializer.store(assets)?;
        serializer.store(bridge)?;
        Ok(())
    }
}

impl MerkleDeserialize for ChainConfig {
    fn merkle_deserialize(
        deserializer: &mut MerkleDeserializer,
    ) -> Result<Self, MerkleSerialError> {
        Ok(Self {
            assets: deserializer.load()?,
            bridge: deserializer.load()?,
        })
    }
}

>>>>>>> b2ef255b
#[derive(serde::Serialize, serde::Deserialize, Clone, PartialEq, Eq, Debug)]
pub struct AssetConfig {
    pub decimals: u8,
    pub asset_id: AssetId,
}

impl MerkleSerialize for AssetConfig {
    fn merkle_serialize(&self, serializer: &mut MerkleSerializer) -> Result<(), MerkleSerialError> {
        let AssetConfig { decimals, asset_id } = self;
        serializer.store(decimals)?;
        serializer.store(asset_id)?;
        Ok(())
    }
}

impl MerkleDeserialize for AssetConfig {
    fn merkle_deserialize(
        deserializer: &mut MerkleDeserializer,
    ) -> Result<Self, MerkleSerialError> {
        Ok(Self {
            decimals: deserializer.load()?,
            asset_id: deserializer.load()?,
        })
    }
}

#[derive(thiserror::Error, Debug)]
pub enum AssetError {
    #[error("Could not convert {amount} to decimal using {decimals} decimal points: {source}")]
    CouldNotConvertToDecimal {
        source: rust_decimal::Error,
        amount: u128,
        decimals: u8,
    },
    #[error("Amount {amount} too large to convert to decimal: {source}")]
    U128TooLarge {
        source: std::num::TryFromIntError,
        amount: u128,
    },
    #[error("Cannot convert {amount} to integer because it's negative: {source}")]
    ToU128WithNegative {
        source: std::num::TryFromIntError,
        amount: Decimal,
    },
}

impl AssetConfig {
    pub(crate) fn to_decimal(&self, amount: u128) -> Result<Decimal, AssetError> {
        Decimal::try_from_i128_with_scale(
            amount
                .try_into()
                .map_err(|source| AssetError::U128TooLarge { source, amount })?,
            self.decimals.into(),
        )
        .map_err(|source| AssetError::CouldNotConvertToDecimal {
            source,
            amount,
            decimals: self.decimals,
        })
    }

    /// Convert a decimal amount to u128
    ///
    /// Note that this returns a potentially modified Decimal, to
    /// account for potential rounding due to on-chain representation.
    /// The idea is to allow dust to remain in the user account.
    pub(crate) fn to_u128(&self, amount: Decimal) -> Result<(Decimal, u128), AssetError> {
        let mut int = u128::try_from(amount.mantissa())
            .map_err(|source| AssetError::ToU128WithNegative { source, amount })?;
        let decimals = u32::from(self.decimals);
        let scale = amount.scale();
        match decimals.cmp(&scale) {
            std::cmp::Ordering::Less => {
                for _ in decimals..scale {
                    int /= 10;
                }
            }
            std::cmp::Ordering::Equal => (),
            std::cmp::Ordering::Greater => {
                for _ in scale..decimals {
                    int *= 10;
                }
            }
        }
        Ok((self.to_decimal(int)?, int))
    }
}

#[derive(serde::Serialize, serde::Deserialize, Clone, PartialEq, Eq, Debug)]
pub enum BridgeContract {
    NeededCosmosBridge { code_id: u64 },
    NeededSolanaBridge { program_id: String },
    Deployed(String),
}

impl MerkleSerialize for BridgeContract {
    fn merkle_serialize(&self, serializer: &mut MerkleSerializer) -> Result<(), MerkleSerialError> {
        match self {
            BridgeContract::NeededCosmosBridge { code_id } => {
                serializer.store_byte(0);
                serializer.store(code_id)?;
            }
            BridgeContract::Deployed(addr) => {
                serializer.store_byte(1);
                serializer.store(addr)?;
            }
        }
        Ok(())
    }
}

impl MerkleDeserialize for BridgeContract {
    fn merkle_deserialize(
        deserializer: &mut MerkleDeserializer,
    ) -> Result<Self, MerkleSerialError> {
        match deserializer.pop_byte()? {
            0 => Ok(Self::NeededCosmosBridge {
                code_id: deserializer.load()?,
            }),
            1 => Ok(Self::Deployed(deserializer.load()?)),
            byte => Err(MerkleSerialError::UnexpectedMagicByte { byte }),
        }
    }
}

#[derive(serde::Serialize)]
pub enum GenesisAction {
    InstantiateCosmos {
        chain: CosmosChain,
        code_id: u64,
        args: InstantiateArgs,
    },
    InstantiateSolana {
        chain: SolanaChain,
        program_id: String,
        args: InstantiateArgs,
    },
}

#[derive(serde::Serialize)]
pub struct InstantiateArgs {
    pub processor: PublicKey,
    pub listeners: BTreeSet<PublicKey>,
    pub needed_listeners: usize,
    pub approvers: BTreeSet<PublicKey>,
    pub needed_approvers: usize,
}

pub struct PendingBridgeAction {
    pub chain: ExternalChain,
    pub payload: String,
    pub height: BlockHeight,
    /// Index of the message within the block
    pub message: usize,
    pub action_id: BridgeActionId,
}

#[derive(
    serde::Serialize, serde::Deserialize, Clone, PartialEq, Eq, PartialOrd, Ord, Copy, Hash, Debug,
)]
pub struct AssetId(pub u64);

impl Display for AssetId {
    fn fmt(&self, f: &mut std::fmt::Formatter) -> std::fmt::Result {
        self.0.fmt(f)
    }
}

impl MerkleSerialize for AssetId {
    fn merkle_serialize(&self, serializer: &mut MerkleSerializer) -> Result<(), MerkleSerialError> {
        self.0.merkle_serialize(serializer)
    }
}

impl MerkleDeserialize for AssetId {
    fn merkle_deserialize(
        deserializer: &mut MerkleDeserializer,
    ) -> Result<Self, MerkleSerialError> {
        MerkleDeserialize::merkle_deserialize(deserializer).map(Self)
    }
}

#[derive(
    serde::Serialize, serde::Deserialize, Clone, PartialEq, Eq, PartialOrd, Ord, Hash, Debug,
)]
pub struct AssetName(pub String);

impl MerkleSerialize for AssetName {
    fn merkle_serialize(&self, serializer: &mut MerkleSerializer) -> Result<(), MerkleSerialError> {
        self.0.merkle_serialize(serializer)
    }
}
impl MerkleDeserialize for AssetName {
    fn merkle_deserialize(
        deserializer: &mut MerkleDeserializer,
    ) -> Result<Self, MerkleSerialError> {
        deserializer.load().map(Self)
    }
}

#[derive(
    serde::Serialize, serde::Deserialize, Clone, PartialEq, Eq, PartialOrd, Ord, Copy, Hash, Debug,
)]
pub struct AccountId(pub u64);
impl AccountId {
    pub fn next(self) -> AccountId {
        AccountId(self.0 + 1)
    }
}

impl MerkleSerialize for AccountId {
    fn merkle_serialize(&self, serializer: &mut MerkleSerializer) -> Result<(), MerkleSerialError> {
        self.0.merkle_serialize(serializer)
    }
}

impl MerkleDeserialize for AccountId {
    fn merkle_deserialize(
        deserializer: &mut MerkleDeserializer,
    ) -> Result<Self, MerkleSerialError> {
        deserializer.load().map(Self)
    }
}

impl Display for AccountId {
    fn fmt(&self, f: &mut std::fmt::Formatter) -> std::fmt::Result {
        self.0.fmt(f)
    }
}

impl ToMerkleKey for AccountId {
    fn to_merkle_key(&self) -> MerkleKey {
        self.0.to_merkle_key()
    }
}

impl FromMerkleKey for AccountId {
    fn from_merkle_key(bytes: &[u8]) -> std::result::Result<Self, MerkleSerialError> {
        u64::from_merkle_key(bytes).map(AccountId)
    }
}

#[derive(
    serde::Serialize, serde::Deserialize, Clone, PartialEq, Eq, PartialOrd, Ord, Copy, Hash, Debug,
)]
pub struct AccountNonce(pub u64);

impl AccountNonce {
    pub fn start() -> Self {
        AccountNonce(0)
    }

    pub fn next(self) -> Self {
        AccountNonce(self.0 + 1)
    }
}

impl Display for AccountNonce {
    fn fmt(&self, f: &mut std::fmt::Formatter) -> std::fmt::Result {
        self.0.fmt(f)
    }
}

impl TryFrom<i64> for AccountNonce {
    type Error = anyhow::Error;

    fn try_from(value: i64) -> Result<Self> {
        Ok(AccountNonce(value.try_into()?))
    }
}

/// Height of a block
#[derive(
    serde::Serialize, serde::Deserialize, Clone, PartialEq, Eq, PartialOrd, Ord, Copy, Hash, Debug,
)]
pub struct BlockHeight(pub u64);
impl BlockHeight {
    pub fn next(self) -> BlockHeight {
        BlockHeight(self.0 + 1)
    }

    pub fn start() -> BlockHeight {
        BlockHeight(0)
    }

    pub(crate) fn is_start(&self) -> bool {
        self.0 == 0
    }

    pub(crate) fn try_into_i64(self) -> Result<i64> {
        self.0.try_into().map_err(anyhow::Error::from)
    }
}

impl Display for BlockHeight {
    fn fmt(&self, f: &mut std::fmt::Formatter) -> std::fmt::Result {
        self.0.fmt(f)
    }
}

impl TryFrom<i64> for BlockHeight {
    type Error = anyhow::Error;

    fn try_from(value: i64) -> Result<Self> {
        value.try_into().map_err(anyhow::Error::from).map(Self)
    }
}

/// Blockchain wallet address.
///
/// To allow support for arbitrary chains, we represent this as a simple [String].
///
/// TODO: Do we need to be worried about differences in case representation, e.g. for EVM hex addresses?
#[derive(
    PartialEq, PartialOrd, Ord, Eq, Clone, Debug, Hash, serde::Serialize, serde::Deserialize,
)]
pub struct Wallet(pub String);

impl MerkleSerialize for Wallet {
    fn merkle_serialize(&self, serializer: &mut MerkleSerializer) -> Result<(), MerkleSerialError> {
        self.0.merkle_serialize(serializer)
    }
}

impl MerkleDeserialize for Wallet {
    fn merkle_deserialize(
        deserializer: &mut MerkleDeserializer,
    ) -> Result<Self, MerkleSerialError> {
        deserializer.load().map(Wallet)
    }
}

/// A block that is signed by the processor.
#[derive(serde::Serialize, serde::Deserialize, Clone, Debug)]
#[serde(bound(
    serialize = "",
    deserialize = "AppMessage: serde::de::DeserializeOwned"
))]
pub struct SignedBlock<AppMessage>(pub SignedTaggedJson<Block<AppMessage>>);

impl<AppMessage> SignedBlock<AppMessage> {
    pub fn validate_signature(&self) -> Result<()> {
        let pubkey = self.0.verify_signature()?;
        anyhow::ensure!(pubkey == self.0.message.as_inner().processor);
        Ok(())
    }
}

/// The hash of a [Block].
#[derive(serde::Serialize, serde::Deserialize, Clone, Copy, Debug)]
pub struct BlockHash(pub Sha256Hash);
impl BlockHash {
    pub(crate) fn genesis_parent() -> BlockHash {
        static LOCK: OnceLock<BlockHash> = OnceLock::new();
        *LOCK.get_or_init(|| BlockHash(Sha256Hash::hash("genesis parent")))
    }
}

/// A block containing a single transaction.
#[derive(serde::Serialize, serde::Deserialize, Clone, Debug)]
#[serde(bound = "AppMessage: serde::de::DeserializeOwned")]
pub struct Block<AppMessage> {
    pub tx: SignedTransaction<AppMessage>,
    pub timestamp: Timestamp,
    pub processor: PublicKey,
    pub height: BlockHeight,
    pub parent: BlockHash,
    /// New framework state at the end of execution
    pub framework_state: Sha256Hash,
    /// New app state at the end of execution
    pub app_state: Sha256Hash,
    /// Any data loads that were used for execution.
    pub loads: Vec<BlockDataLoad>,
}

/// A proposed event from a client, not yet added to the stream
#[derive(serde::Serialize, serde::Deserialize, Debug, Clone)]
#[serde(bound(
    serialize = "",
    deserialize = "AppMessage: serde::de::DeserializeOwned"
))]
pub struct SignedTransaction<AppMessage>(pub SignedTaggedJson<Transaction<AppMessage>>);

impl<AppMessage: serde::Serialize> SignedTransaction<AppMessage> {
    pub fn validate_signature(&self) -> Result<()> {
        let pubkey = self.0.verify_signature()?;
        anyhow::ensure!(pubkey == self.0.message.as_inner().pubkey);
        Ok(())
    }
}

impl<AppMessage: serde::Serialize> Transaction<AppMessage> {
    pub fn ensure_is_genesis(&self) -> Result<()> {
        anyhow::ensure!(self.messages.len() == 1);
        anyhow::ensure!(matches!(self.messages[0], Message::Genesis(_)));
        Ok(())
    }

    pub fn ensure_no_genesis(&self) -> Result<()> {
        for msg in &self.messages {
            anyhow::ensure!(!matches!(msg, Message::Genesis(_)));
        }
        Ok(())
    }
}

/// A transaction, proposed by clients to be included in a block.
#[derive(serde::Serialize, serde::Deserialize, Debug, Clone)]
pub struct Transaction<AppMessage> {
    pub pubkey: PublicKey,
    pub nonce: AccountNonce,
    pub created: Timestamp,
    pub messages: Vec<Message<AppMessage>>,
}

impl<AppMessage: serde::Serialize> Transaction<AppMessage> {
    pub fn sign(self, key: &SecretKey) -> Result<SignedTransaction<AppMessage>> {
        Ok(SignedTransaction(TaggedJson::new(self)?.sign(key)?))
    }
}

/// An individual message included in a transaction.
#[derive(serde::Serialize, serde::Deserialize, Debug, Clone)]
pub enum Message<AppMessage> {
    Genesis(GenesisInfo),
    App(AppMessage),
    Listener {
        chain: ExternalChain,
        event_id: BridgeEventId,
        event: BridgeEvent,
    },
    /// Approval from a single approver for a bridge action
    Approve {
        chain: ExternalChain,
        action_id: BridgeActionId,
        signature: Signature,
        recovery: RecoveryId,
    },
    /// Final approval from the processor to confirm approvals from approvers.
    ProcessorApprove {
        chain: ExternalChain,
        action_id: BridgeActionId,
        processor: SignatureWithRecovery,
        approvers: Vec<SignatureWithRecovery>,
    },
    Auth(AuthMessage),
    Bank(BankMessage),
    // TODO: admin actions: update code version, change processor/listeners/approvers (need to update contracts too), modification to chain values (like asset definitions)
}

/// An event emitted by a bridge contract and reported by a listener.
#[derive(serde::Serialize, serde::Deserialize, Debug, Clone)]
#[serde(deny_unknown_fields)]
pub enum BridgeEvent {
    /// A bridge was instantiated
    Instantiated { contract: String },
    /// Regular action performed by the user
    Regular {
        wallet: String,
        funds: Vec<BridgedAssetAmount>,
        keys: Vec<PublicKey>,
    },
    Signed {
        wallet: String,
        action_id: BridgeActionId,
    },
}

/// An event emitted by a bridge contract and reported by a listener.
#[derive(serde::Serialize, serde::Deserialize, Debug, Clone)]
pub struct BridgedAssetAmount {
    pub denom: String,
    pub amount: u128,
}

#[derive(serde::Serialize, serde::Deserialize, Debug, Clone)]
#[serde(rename_all = "snake_case")]
pub enum AuthMessage {
    AddPublicKey { key: PublicKey },
    RemovePublicKey { key: PublicKey },
    AddWallet { wallet: String },
    RemoveWallet { wallet: String },
}

#[derive(serde::Serialize, serde::Deserialize, Debug, Clone)]
#[serde(rename_all = "snake_case")]
pub enum BankMessage {
    Transfer {
        asset: AssetId,
        dest: AccountId,
        amount: Decimal,
    },
    Withdraw {
        asset: AssetId,
        chain: ExternalChain,
        dest: Wallet,
        amount: Decimal,
    },
}

/// Information defining the initial state of an app.
#[derive(serde::Serialize, serde::Deserialize, PartialEq, Debug, Clone)]
pub struct GenesisInfo {
    /// Unique identifier for this application, never changes.
    pub kolme_ident: String,
    /// Public key of the processor for this app
    pub processor: PublicKey,
    /// Public keys of the listeners for this app
    pub listeners: BTreeSet<PublicKey>,
    /// How many of the listeners are needed to approve a reported bridge event?
    pub needed_listeners: usize,
    /// Public keys of the approvers for this app
    pub approvers: BTreeSet<PublicKey>,
    /// How many of the approvers are needed to approve a bridge action?
    pub needed_approvers: usize,
    /// Initial configuration of different chains
    pub chains: ConfiguredChains,
}

impl GenesisInfo {
    pub fn validate(&self) -> Result<()> {
        anyhow::ensure!(self.listeners.len() >= self.needed_listeners);
        anyhow::ensure!(self.needed_listeners > 0);
        anyhow::ensure!(self.approvers.len() >= self.needed_approvers);
        anyhow::ensure!(self.needed_approvers > 0);
        Ok(())
    }
}

#[derive(serde::Serialize, serde::Deserialize, PartialEq, Default, Debug, Clone)]
pub struct ConfiguredChains(pub(crate) BTreeMap<ExternalChain, ChainConfig>);

impl ConfiguredChains {
    pub fn insert_solana(&mut self, chain: SolanaChain, config: ChainConfig) -> Result<()> {
        use kolme_solana_bridge_client::pubkey::Pubkey;

        match &config.bridge {
            BridgeContract::NeededCosmosBridge { .. } => {
                return Err(anyhow::anyhow!(
                    "Trying to configure a Cosmos contract as a Solana bridge."
                ))
            }
            BridgeContract::NeededSolanaBridge { program_id } => Pubkey::from_str(&program_id)?,
            BridgeContract::Deployed(program_id) => Pubkey::from_str(&program_id)?,
        };

        self.0.insert(chain.into(), config);

        Ok(())
    }

    pub fn insert_cosmos(&mut self, chain: CosmosChain, config: ChainConfig) -> Result<()> {
        use cosmos::Address;

        match &config.bridge {
            BridgeContract::NeededSolanaBridge { .. } => {
                return Err(anyhow::anyhow!(
                    "Trying to configure a Solana program as a Cosmos bridge."
                ))
            }
            BridgeContract::NeededCosmosBridge { .. } => (),
            BridgeContract::Deployed(program_id) => {
                Address::from_str(&program_id)?;
            }
        }

        self.0.insert(chain.into(), config);

        Ok(())
    }
}

#[derive(Default, Debug)]
pub struct MessageOutput {
    pub logs: Vec<String>,
    pub loads: Vec<BlockDataLoad>,
    pub actions: Vec<ExecAction>,
}

/// Input and output for a single data load while processing a block.
#[derive(serde::Serialize, serde::Deserialize, Clone, Debug)]
pub struct BlockDataLoad {
    /// Description of the request
    pub request: String,
    /// The resulting value
    pub response: String,
}

/// A specific action to be taken as a result of an execution.
#[derive(serde::Serialize, serde::Deserialize, Debug)]
pub enum ExecAction {
    Transfer {
        chain: ExternalChain,
        recipient: Wallet,
        funds: Vec<AssetAmount>,
    },
}

impl ExecAction {
    /// - Cosmos chains: returns a JSON string of a BridgeActionId and Vec<cosmwasm_std::CosmosMsg>
    /// - Solana chains: returns a base64 encoded string of a borsh serialized kolme_solana_bridge_client::Payload binary
    pub(crate) fn to_payload(
        &self,
        chain: ExternalChain,
        configs: &BTreeMap<ExternalChain, ChainConfig>,
        id: BridgeActionId,
    ) -> Result<String> {
        use base64::Engine;

        #[derive(serde::Serialize)]
        struct CwPayload {
            id: BridgeActionId,
            messages: Vec<cosmwasm_std::CosmosMsg>,
        }

        match self {
            Self::Transfer {
                chain: chain2,
                recipient,
                funds,
            } => {
                assert_eq!(&chain, chain2);

                let config = configs.get(&chain).context("Missing chain")?;
                match chain.name() {
                    ChainName::Cosmos => {
                        let mut coins = vec![];
                        for AssetAmount { id, amount } in funds {
                            let denom = config
                                .assets
                                .iter()
                                .find(|(_name, config)| config.asset_id == *id)
                                .context("Unsupported asset ID")?
                                .0;

                            let denom = denom.0.clone();
                            coins.push(cosmwasm_std::Coin {
                                denom,
                                amount: Uint128::new(*amount),
                            });
                        }

                        let message = cosmwasm_std::CosmosMsg::Bank(cosmwasm_std::BankMsg::Send {
                            to_address: recipient.0.clone(),
                            amount: coins,
                        });

                        let payload = serde_json::to_string(&CwPayload {
                            id,
                            messages: vec![message],
                        })?;

                        Ok(payload)
                    }
                    ChainName::Solana => {
                        let mut coins: Vec<(&str, u128)> = Vec::with_capacity(funds.len());
                        for coin in funds {
                            let asset = config
                                .assets
                                .iter()
                                .find(|(_name, config)| config.asset_id == coin.id)
                                .context("Unsupported asset ID")?;

                            coins.push((&asset.0 .0, coin.amount));
                        }

                        let program_id = match config.bridge.clone() {
                            BridgeContract::NeededCosmosBridge { .. } => unreachable!(),
                            BridgeContract::NeededSolanaBridge { program_id } => program_id,
                            BridgeContract::Deployed(program_id) => program_id,
                        };

                        // TODO: Need to support multiple signed messages (https://github.com/fpco/kolme/issues/106)
                        let mint =
                            kolme_solana_bridge_client::pubkey::Pubkey::from_str(coins[0].0)?;
                        let program_id =
                            kolme_solana_bridge_client::pubkey::Pubkey::from_str(&program_id)?;
                        let recipient =
                            kolme_solana_bridge_client::pubkey::Pubkey::from_str(&recipient.0)?;
                        let amount = u64::try_from(coins[0].1)?;

                        let payload = kolme_solana_bridge_client::transfer_payload(
                            id.0, program_id, mint, recipient, amount,
                        );

                        let len = borsh::object_length(&payload).map_err(|x| {
                            anyhow::anyhow!("Error serializing Solana bridge payload: {:?}", x)
                        })?;

                        let mut buf = Vec::with_capacity(len);
                        borsh::BorshSerialize::serialize(&payload, &mut buf).map_err(|x| {
                            anyhow::anyhow!("Error serializing Solana bridge payload: {:?}", x)
                        })?;

                        let payload = base64::engine::general_purpose::STANDARD.encode(&buf);

                        Ok(payload)
                    }
                }
            }
        }
    }
}

#[derive(serde::Serialize, serde::Deserialize, Clone, Debug)]
pub struct AssetAmount {
    pub id: AssetId,
    pub amount: u128, // FIXME use a Decimal representation
}

/// Notifications that can come from the Kolme framework to components.
///
/// TODO this will ultimately be incorporated into a p2p network of events.
#[derive(Clone, Debug, serde::Serialize, serde::Deserialize)]
#[serde(bound(
    serialize = "",
    deserialize = "AppMessage: serde::de::DeserializeOwned"
))]
pub enum Notification<AppMessage> {
    NewBlock(Arc<SignedBlock<AppMessage>>),
    /// A claim by a submitter that it has instantiated a bridge contract.
    GenesisInstantiation {
        chain: ExternalChain,
        contract: String,
    },
    /// Broadcast a transaction to be included in the chain.
    Broadcast {
        tx: Arc<SignedTransaction<AppMessage>>,
    },
}

#[cfg(test)]
mod tests {
    use super::*;
    use rust_decimal::dec;

    #[test]
    fn to_decimal() {
        let config_two = AssetConfig {
            decimals: 2,
            asset_id: AssetId(1),
        };
        let config_six = AssetConfig {
            decimals: 6,
            asset_id: AssetId(1),
        };
        let config_eight = AssetConfig {
            decimals: 8,
            asset_id: AssetId(1),
        };

        assert_eq!(
            config_two.to_decimal(1234567890).unwrap(),
            dec! {12345678.9}
        );

        assert_eq!(
            config_six.to_decimal(1234567890).unwrap(),
            dec! {1234.56789}
        );

        assert_eq!(
            config_eight.to_decimal(1234567890).unwrap(),
            dec! {12.3456789}
        );
    }

    #[test]
    fn to_u128() {
        let config_two = AssetConfig {
            decimals: 2,
            asset_id: AssetId(1),
        };
        let config_six = AssetConfig {
            decimals: 6,
            asset_id: AssetId(1),
        };
        let config_eight = AssetConfig {
            decimals: 8,
            asset_id: AssetId(1),
        };

        assert_eq!(
            config_two.to_u128(dec!(12.34)).unwrap(),
            (dec!(12.34), 1234)
        );
        assert_eq!(
            config_two.to_u128(dec!(12.3456)).unwrap(),
            (dec!(12.34), 1234)
        );

        assert_eq!(
            config_six.to_u128(dec!(12.3456)).unwrap(),
            (dec!(12.3456), 12345600)
        );
        assert_eq!(
            config_six.to_u128(dec!(12.3456789)).unwrap(),
            (dec!(12.345678), 12345678)
        );

        assert_eq!(
            config_eight.to_u128(dec!(12.3456789)).unwrap(),
            (dec!(12.3456789), 1234567890)
        );
    }
}<|MERGE_RESOLUTION|>--- conflicted
+++ resolved
@@ -106,7 +106,6 @@
     }
 }
 
-<<<<<<< HEAD
 impl SolanaChain {
     pub const fn name() -> ChainName {
         ChainName::Solana
@@ -191,7 +190,9 @@
             ExternalChain::SolanaDevnet => ChainKind::Solana(SolanaChain::Devnet),
             ExternalChain::SolanaLocal => ChainKind::Solana(SolanaChain::Local),
         }
-=======
+    }
+}
+
 impl MerkleSerialize for ExternalChain {
     fn merkle_serialize(
         &self,
@@ -209,7 +210,6 @@
             .load_str()?
             .parse()
             .map_err(MerkleSerialError::custom)
->>>>>>> b2ef255b
     }
 }
 
@@ -219,8 +219,6 @@
     pub bridge: BridgeContract,
 }
 
-<<<<<<< HEAD
-=======
 impl MerkleSerialize for ChainConfig {
     fn merkle_serialize(&self, serializer: &mut MerkleSerializer) -> Result<(), MerkleSerialError> {
         let ChainConfig { assets, bridge } = self;
@@ -241,7 +239,6 @@
     }
 }
 
->>>>>>> b2ef255b
 #[derive(serde::Serialize, serde::Deserialize, Clone, PartialEq, Eq, Debug)]
 pub struct AssetConfig {
     pub decimals: u8,
@@ -344,8 +341,12 @@
                 serializer.store_byte(0);
                 serializer.store(code_id)?;
             }
+            BridgeContract::NeededSolanaBridge { program_id } => {
+                serializer.store_byte(1);
+                serializer.store(program_id)?;
+            }
             BridgeContract::Deployed(addr) => {
-                serializer.store_byte(1);
+                serializer.store_byte(2);
                 serializer.store(addr)?;
             }
         }
