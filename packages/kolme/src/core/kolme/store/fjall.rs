use std::path::Path;

use crate::core::*;

use kolme_store::{KolmeStoreError, StorableBlock};
use merkle_store_fjall::MerkleFjallStore;

use super::BlockHeight;

#[derive(Clone)]
pub struct KolmeStoreFjall {
<<<<<<< HEAD
    pub(super) merkle: MerkleFjallStore,
=======
    keyspace: fjall::Keyspace,
    handle: fjall::PartitionHandle,
>>>>>>> aced4637
}

impl KolmeStoreFjall {
    pub fn new(fjall_dir: impl AsRef<Path>) -> anyhow::Result<Self> {
<<<<<<< HEAD
        let merkle = MerkleFjallStore::new(fjall_dir)?;
        Ok(Self { merkle })
=======
        let keyspace = fjall::Config::new(fjall_dir).open()?;
        let handle = keyspace.open_partition("kolme", PartitionCreateOptions::default())?;
        Ok(Self { keyspace, handle })
>>>>>>> aced4637
    }

    pub fn load_latest_block(&self) -> Result<Option<BlockHeight>, KolmeStoreError> {
        let Some(latest) = self.merkle.handle.prefix("block:").next_back() else {
            return Ok(None);
        };
        let (key, _hash_bytes) = latest.map_err(KolmeStoreError::custom)?;
        let key = (*key)
            .strip_prefix(b"block:")
            .ok_or_else(|| KolmeStoreError::Other("Fjall key missing block: prefix".to_owned()))?;
        let height = <[u8; 8]>::try_from(key).map_err(KolmeStoreError::custom)?;
        Ok(Some(BlockHeight(u64::from_be_bytes(height))))
    }

    pub async fn load_block<App: KolmeApp>(
        &self,
        merkle_manager: &MerkleManager,
        height: BlockHeight,
    ) -> Result<StorableBlock<SignedBlock<App::Message>, FrameworkState, App::State>, KolmeStoreError>
    {
        let hash_bytes = self
            .merkle
            .handle
            .get(block_key(height))
            .map_err(KolmeStoreError::custom)?
            .ok_or(KolmeStoreError::BlockNotFound { height: height.0 })?;
        let hash = Sha256Hash::from_hash(&hash_bytes).map_err(KolmeStoreError::custom)?;
        let mut store = self.merkle.clone();
        merkle_manager
            .load(&mut store, hash)
            .await
            .map_err(KolmeStoreError::custom)
    }

    pub async fn add_block<App: KolmeApp>(
        &self,
        merkle_manager: &MerkleManager,
        block: &StorableBlock<SignedBlock<App::Message>, FrameworkState, App::State>,
    ) -> Result<()> {
        let key = block_key(BlockHeight(block.height));
        if self.merkle.handle.contains_key(key)? {
            Err(KolmeStoreError::BlockAlreadyInDb {
                height: block.height,
            }
            .into())
        } else {
            let mut store = self.merkle.clone();
            let contents = merkle_manager.save(&mut store, block).await?;

            // TODO do we worry about race conditions?
            self.merkle.handle.insert(key, contents.hash.as_array())?;
            self.merkle
                .handle
                .insert(tx_key(TxHash(block.txhash)), block.height.to_be_bytes())?;
            self.keyspace.persist(fjall::PersistMode::SyncAll)?;
            Ok(())
        }
    }

    pub fn get_height_for_tx(&self, txhash: TxHash) -> Result<Option<BlockHeight>> {
        let Some(height) = self.merkle.handle.get(tx_key(txhash))? else {
            return Ok(None);
        };
        let height = match <[u8; 8]>::try_from(&*height) {
            Ok(height) => BlockHeight(u64::from_be_bytes(height)),
            Err(e) => anyhow::bail!("get_height_for_tx: invalid height in Fjall store: {e}"),
        };
        Ok(Some(height))
    }

    pub fn clear_blocks(&self) -> Result<(), KolmeStoreError> {
        while let Some((key, _)) = self
            .merkle
            .handle
            .first_key_value()
            .map_err(KolmeStoreError::custom)?
        {
            self.merkle
                .handle
                .remove(key)
                .map_err(KolmeStoreError::custom)?;
        }
        Ok(())
    }
}

fn block_key(height: BlockHeight) -> [u8; 14] {
    let mut array = [b'b', b'l', b'o', b'c', b'k', b':', 0, 0, 0, 0, 0, 0, 0, 0];
    array[6..].copy_from_slice(&height.0.to_be_bytes());
    array
}

fn tx_key(tx: TxHash) -> [u8; 35] {
    let mut array = [0; 35];
    array[0..3].copy_from_slice(b"tx:");
    array[3..].copy_from_slice(tx.0.as_array());
    array
}<|MERGE_RESOLUTION|>--- conflicted
+++ resolved
@@ -9,24 +9,13 @@
 
 #[derive(Clone)]
 pub struct KolmeStoreFjall {
-<<<<<<< HEAD
     pub(super) merkle: MerkleFjallStore,
-=======
-    keyspace: fjall::Keyspace,
-    handle: fjall::PartitionHandle,
->>>>>>> aced4637
 }
 
 impl KolmeStoreFjall {
     pub fn new(fjall_dir: impl AsRef<Path>) -> anyhow::Result<Self> {
-<<<<<<< HEAD
         let merkle = MerkleFjallStore::new(fjall_dir)?;
         Ok(Self { merkle })
-=======
-        let keyspace = fjall::Config::new(fjall_dir).open()?;
-        let handle = keyspace.open_partition("kolme", PartitionCreateOptions::default())?;
-        Ok(Self { keyspace, handle })
->>>>>>> aced4637
     }
 
     pub fn load_latest_block(&self) -> Result<Option<BlockHeight>, KolmeStoreError> {
@@ -81,7 +70,7 @@
             self.merkle
                 .handle
                 .insert(tx_key(TxHash(block.txhash)), block.height.to_be_bytes())?;
-            self.keyspace.persist(fjall::PersistMode::SyncAll)?;
+            self.merkle.keyspace.persist(fjall::PersistMode::SyncAll)?;
             Ok(())
         }
     }
