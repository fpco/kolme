--- conflicted
+++ resolved
@@ -19,12 +19,7 @@
     pub(super) needed_listeners: usize,
     pub(super) approvers: BTreeSet<PublicKey>,
     pub(super) needed_approvers: usize,
-<<<<<<< HEAD
     pub(super) chains: ConfiguredChains,
-    #[serde(default)]
-=======
-    pub(super) chains: BTreeMap<ExternalChain, ChainConfig>,
->>>>>>> b2ef255b
     pub(super) balances: Balances,
 }
 
@@ -44,7 +39,7 @@
         serializer.store(needed_listeners)?;
         serializer.store(approvers)?;
         serializer.store(needed_approvers)?;
-        serializer.store(chains)?;
+        serializer.store(&chains.0)?;
         serializer.store(balances)?;
         Ok(())
     }
@@ -60,7 +55,7 @@
             needed_listeners: deserializer.load()?,
             approvers: deserializer.load()?,
             needed_approvers: deserializer.load()?,
-            chains: deserializer.load()?,
+            chains: ConfiguredChains(deserializer.load()?),
             balances: deserializer.load()?,
         })
     }
