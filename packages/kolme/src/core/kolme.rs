--- conflicted
+++ resolved
@@ -615,175 +615,6 @@
         assert!(count == 0 || count == 1);
         Ok(count == 1)
     }
-<<<<<<< HEAD
-=======
-
-    /// Get the ID of the latest action emitted for the given chain, if present.
-    pub async fn get_latest_action(&self, chain: ExternalChain) -> Result<Option<BridgeActionId>> {
-        let chain = chain.as_ref();
-        let id = sqlx::query_scalar!(
-            r#"
-                SELECT action_id
-                FROM actions
-                WHERE chain=$1
-                ORDER BY action_id DESC
-                LIMIT 1
-            "#,
-            chain
-        )
-        .fetch_optional(&self.pool)
-        .await?;
-        match id {
-            Some(id) => Ok(Some(BridgeActionId(id.try_into()?))),
-            None => Ok(None),
-        }
-    }
-
-    /// Get the ID of the latest action on the given chain signed by the given key.
-    pub async fn get_latest_approval(
-        &self,
-        chain: ExternalChain,
-        pubkey: PublicKey,
-    ) -> Result<Option<BridgeActionId>> {
-        let chain = chain.as_ref();
-        let latest_action_id = sqlx::query_scalar!(
-            r#"
-                SELECT actions.action_id
-                FROM actions
-                INNER JOIN action_approvals
-                ON actions.id=action_approvals.action
-                WHERE chain=$1
-                AND public_key=$2
-            "#,
-            chain,
-            pubkey,
-        )
-        .fetch_optional(&self.pool)
-        .await?;
-        Ok(match latest_action_id {
-            Some(id) => Some(BridgeActionId(id.try_into()?).next()),
-            None => None,
-        })
-    }
-
-    /// Get the ID of the first action which has not yet been approved by the processor.
-    pub async fn get_first_unapproved_action(
-        &self,
-        chain: ExternalChain,
-    ) -> Result<Option<BridgeActionId>> {
-        let chain = chain.as_ref();
-        let id = sqlx::query_scalar!(
-            r#"
-                SELECT action_id
-                FROM actions
-                WHERE chain=$1
-                AND approved IS NULL
-                ORDER BY action_id ASC
-                LIMIT 1
-            "#,
-            chain
-        )
-        .fetch_optional(&self.pool)
-        .await?;
-        match id {
-            Some(id) => Ok(Some(BridgeActionId(id.try_into()?))),
-            None => Ok(None),
-        }
-    }
-
-    /// Get the public keys of all approver approvals on an action.
-    pub async fn get_action_approval_signatures(
-        &self,
-        chain: ExternalChain,
-        action_id: BridgeActionId,
-    ) -> Result<BTreeMap<PublicKey, SignatureWithRecovery>> {
-        struct Helper {
-            public_key: Vec<u8>,
-            signature: Vec<u8>,
-            recovery: i64,
-        }
-        let chain = chain.as_ref();
-        let action_id = i64::try_from(action_id.0)?;
-        let helpers = sqlx::query_as!(
-            Helper,
-            r#"
-                SELECT public_key, signature, recovery
-                FROM actions
-                INNER JOIN action_approvals
-                ON actions.id=action_approvals.action
-                WHERE chain=$1
-                AND action_id=$2
-            "#,
-            chain,
-            action_id,
-        )
-        .fetch_all(&self.pool)
-        .await?;
-        helpers
-            .into_iter()
-            .map(
-                |Helper {
-                     public_key,
-                     signature,
-                     recovery,
-                 }| {
-                    Ok((
-                        PublicKey::try_from_bytes(&public_key)?,
-                        SignatureWithRecovery {
-                            sig: Signature::from_slice(&signature)?,
-                            recid: RecoveryId::from_byte(recovery.try_into()?)
-                                .context("Invalid recovery found")?,
-                        },
-                    ))
-                },
-            )
-            .collect()
-    }
-
-    /// Get the payload of a bridge action.
-    pub async fn get_action_payload(
-        &self,
-        chain: ExternalChain,
-        action_id: BridgeActionId,
-    ) -> Result<Vec<u8>> {
-        get_action_payload(&self.pool, chain, action_id).await
-    }
-}
-
-pub(super) async fn get_action_payload(
-    pool: &sqlx::SqlitePool,
-    chain: ExternalChain,
-    action_id: BridgeActionId,
-) -> Result<Vec<u8>> {
-    use base64::Engine;
-
-    let chain_str = chain.as_ref();
-    let action_id = i64::try_from(action_id.0)?;
-    let payload = sqlx::query_scalar!(
-        r#"
-                SELECT payload
-                FROM actions
-                WHERE chain=$1
-                AND action_id=$2
-            "#,
-        chain_str,
-        action_id
-    )
-    .fetch_one(pool)
-    .await?;
-
-    // TODO: This is a hack... we should probably be storing binary blobs in the DB instead of TEXT.
-    match ChainKind::from(chain) {
-        ChainKind::Cosmos(_) => Ok(payload.into_bytes()),
-        ChainKind::Solana(_) => {
-            let payload = base64::engine::general_purpose::STANDARD.decode(&payload)?;
-
-            Ok(payload)
-        }
-        #[cfg(feature = "pass_through")]
-        ChainKind::PassThrough => Ok(payload.into_bytes()),
-    }
->>>>>>> 498f500e
 }
 
 /// Response from [get_account_and_next_nonce]
