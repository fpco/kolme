--- conflicted
+++ resolved
@@ -228,19 +228,6 @@
 async fn action_wait(
     State(state): State<PassThrough>,
     Path(bridge_action_id): Path<BridgeActionId>,
-<<<<<<< HEAD
-) -> impl IntoResponse {
-    let mut recv = state.latest_action.subscribe();
-    loop {
-        tracing::debug!("got request for action {bridge_action_id}");
-        let actions = state.actions.read().await.clone();
-        match actions.get(&bridge_action_id).cloned() {
-            Some(action) => break Json(action),
-            None => {
-                recv.changed().await.ok();
-            }
-        }
-=======
 ) -> axum::response::Response {
     let mut recv = state.latest_action.subscribe();
     let res = tokio::time::timeout(tokio::time::Duration::from_secs(30), async move {
@@ -263,6 +250,5 @@
             *res.status_mut() = StatusCode::NOT_FOUND;
             res
         }
->>>>>>> 578f766e
     }
 }