--- conflicted
+++ resolved
@@ -117,16 +117,11 @@
         if self.kolme.read().get_tx_height(txhash).await?.is_some() {
             return Ok(());
         }
-<<<<<<< HEAD
-        let block = self.construct_block(tx.clone()).await?;
-        let res = self.kolme.add_block(Arc::new(block)).await;
-=======
         let res = async {
             let block = self.construct_block(tx.clone()).await?;
             self.kolme.add_block(Arc::new(block)).await
         }
         .await;
->>>>>>> 481f6184
         if let Err(e) = &res {
             if let Some(KolmeStoreError::BlockAlreadyInDb { height: _ }) = e.downcast_ref() {
                 tracing::warn!("Unexpected BlockAlreadyInDb while adding transaction, construction lock should have prevented this");
