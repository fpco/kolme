use std::{
    collections::VecDeque,
    hash::{DefaultHasher, Hash, Hasher},
    time::Duration,
};

use crate::*;

use libp2p::{
    futures::StreamExt,
    gossipsub::{self, IdentTopic},
    mdns, noise,
    request_response::ProtocolSupport,
    swarm::{NetworkBehaviour, SwarmEvent},
    tcp, yamux, PeerId, StreamProtocol, Swarm,
};
use tokio::sync::Mutex;

/// A component that retrieves notifications from the network and broadcasts our own notifications back out.
pub struct Gossip<App: KolmeApp> {
    kolme: Kolme<App>,
    last_seen_watch: tokio::sync::watch::Sender<Option<BlockHeight>>,
    swarm: Mutex<Swarm<KolmeBehaviour<App::Message>>>,
    notifications: IdentTopic,
    find_peers: IdentTopic,
}

// We create a custom network behaviour that combines Gossipsub and Mdns.
#[derive(NetworkBehaviour)]
struct KolmeBehaviour<AppMessage: serde::de::DeserializeOwned + Send + 'static> {
    gossipsub: gossipsub::Behaviour,
    request_response:
        libp2p::request_response::cbor::Behaviour<BlockRequest, BlockResponse<AppMessage>>,
    mdns: mdns::tokio::Behaviour,
}

#[derive(serde::Serialize, serde::Deserialize, Clone, Copy, Debug)]
enum BlockRequest {
    /// Return the height of the next block to be generated.
    NextHeight,
    /// Return the contents of a specific block.
    BlockAtHeight(BlockHeight),
}

#[allow(clippy::large_enum_variant)]
#[derive(serde::Serialize, serde::Deserialize, Debug)]
#[serde(bound(
    serialize = "",
    deserialize = "AppMessage: serde::de::DeserializeOwned"
))]
enum BlockResponse<AppMessage: serde::de::DeserializeOwned> {
    Next(BlockHeight),
    Block(SignedBlock<AppMessage>),
    HeightNotFound(BlockHeight),
}

impl<App: KolmeApp> Gossip<App> {
    pub async fn new(kolme: Kolme<App>) -> Result<Self> {
        let mut swarm = libp2p::SwarmBuilder::with_new_identity()
            .with_tokio()
            .with_tcp(
                tcp::Config::default(),
                noise::Config::new,
                yamux::Config::default,
            )?
            .with_quic()
            .with_behaviour(|key| {
                // To content-address message, we can take the hash of message and use it as an ID.
                let message_id_fn = |message: &gossipsub::Message| {
                    let mut s = DefaultHasher::new();
                    message.data.hash(&mut s);
                    gossipsub::MessageId::from(s.finish().to_string())
                };

                // Set a custom gossipsub configuration
                let gossipsub_config = gossipsub::ConfigBuilder::default()
                    .heartbeat_interval(Duration::from_secs(10)) // This is set to aid debugging by not cluttering the log space
                    .validation_mode(gossipsub::ValidationMode::Strict) // This sets the kind of message validation. The default is Strict (enforce message
                    // signing)
                    .message_id_fn(message_id_fn) // content-address messages. No two messages of the same content will be propagated.
                    .build()
                    .map_err(anyhow::Error::from)?;

                // build a gossipsub network behaviour
                let gossipsub = gossipsub::Behaviour::new(
                    gossipsub::MessageAuthenticity::Signed(key.clone()),
                    gossipsub_config,
                )?;

                let mdns = mdns::tokio::Behaviour::new(
                    mdns::Config::default(),
                    key.public().to_peer_id(),
                )?;
                let request_response = libp2p::request_response::cbor::Behaviour::new(
                    [(
                        StreamProtocol::new("/request-block/1"),
                        ProtocolSupport::Full,
                    )],
                    libp2p::request_response::Config::default(),
                );
                Ok(KolmeBehaviour {
                    gossipsub,
                    mdns,
                    request_response,
                })
            })?
            .build();

        // Create the Gossipsub topics
        let notifications = gossipsub::IdentTopic::new("/notifications/1.0");
        let find_peers = gossipsub::IdentTopic::new("/find-peers/1.0");
        // subscribes to our topics
        swarm.behaviour_mut().gossipsub.subscribe(&notifications)?;
        swarm.behaviour_mut().gossipsub.subscribe(&find_peers)?;

        // Listen on all interfaces and whatever port the OS assigns
        swarm.listen_on("/ip4/0.0.0.0/udp/0/quic-v1".parse()?)?;
        swarm.listen_on("/ip4/0.0.0.0/tcp/0".parse()?)?;
        swarm.listen_on("/ip6/::/udp/0/quic-v1".parse()?)?;
        swarm.listen_on("/ip6/::/tcp/0".parse()?)?;

        let (last_seen_watch, _) = tokio::sync::watch::channel(None);

        Ok(Self {
            kolme,
            last_seen_watch,
            swarm: Mutex::new(swarm),
            notifications,
            find_peers,
        })
    }

    pub fn subscribe_last_seen(&self) -> tokio::sync::watch::Receiver<Option<BlockHeight>> {
        self.last_seen_watch.subscribe()
    }

    pub async fn run(self) -> Result<()> {
        let mut subscription = self.kolme.subscribe();
        let mut swarm = self.swarm.lock().await;
        let mut event_state = EventState::default();

        let mut interval = tokio::time::interval(tokio::time::Duration::from_secs(5));
        interval.set_missed_tick_behavior(tokio::time::MissedTickBehavior::Delay);

        loop {
            tokio::select! {
                notification = subscription.recv() =>
                    self.handle_notification(&mut swarm, notification? ).await?,
                event = swarm.select_next_some() => self.handle_event(&mut swarm, event, &mut event_state).await?,
                _ = interval.tick() => self.catch_up(&mut swarm, &mut event_state).await,
            }
        }
    }

    async fn handle_notification(
        &self,
        swarm: &mut Swarm<KolmeBehaviour<App::Message>>,
        notification: Notification<App::Message>,
    ) -> Result<()> {
        if let Err(e) = swarm.behaviour_mut().gossipsub.publish(
            self.notifications.clone(),
            serde_json::to_vec(&notification)?,
        ) {
            tracing::debug!("Error when handling notification: {e}");
        }
        Ok(())
    }

    async fn handle_event(
        &self,
        swarm: &mut Swarm<KolmeBehaviour<App::Message>>,
        event: SwarmEvent<KolmeBehaviourEvent<App::Message>>,
        state: &mut EventState,
    ) -> Result<()> {
        match event {
            SwarmEvent::NewListenAddr {
                listener_id,
                address,
            } => tracing::debug!("New listener {listener_id} on {address}"),
            SwarmEvent::Behaviour(KolmeBehaviourEvent::Mdns(mdns::Event::Discovered(peers))) => {
                for (peer, _) in peers {
                    state.add_peer(peer);
                }
            }
            SwarmEvent::Behaviour(KolmeBehaviourEvent::Gossipsub(gossipsub::Event::Message {
                propagation_source,
                message_id,
                message,
            })) => {
                if message.topic == self.notifications.hash() {
                    tracing::debug!("Received a message {message_id} from {propagation_source}");
                    match serde_json::from_slice::<Notification<App::Message>>(&message.data) {
                        Ok(msg) => {
                            match &msg {
                                Notification::NewBlock(block) => {
                                    state.observe_next_block_height(
                                        block.0.message.as_inner().height.next(),
                                    );
                                    self.add_block(block).await;
                                }
                                Notification::GenesisInstantiation { .. } => (),
                                Notification::Broadcast { .. } => (),
                                Notification::FailedTransaction { .. } => (),
                            }
                            self.kolme.notify(msg);
                        }
                        Err(e) => {
                            tracing::warn!("Unable to parse content from {message_id}, sent by {propagation_source}: {e}")
                        }
                    }
                } else if message.topic == self.find_peers.hash() {
                    if message.data == FIND_PEER_REQUEST {
                        swarm
                            .behaviour_mut()
                            .gossipsub
                            .publish(self.find_peers.clone(), FIND_PEER_RESPONSE)?;
                    } else if message.data == FIND_PEER_RESPONSE {
                        // FIXME send these back via request/response instead
                        state.add_peer(propagation_source);
                    }
                }
            }
            SwarmEvent::Behaviour(KolmeBehaviourEvent::RequestResponse(
                libp2p::request_response::Event::Message { peer: _, message },
            )) => match message {
                libp2p::request_response::Message::Request {
                    request_id: _,
                    request,
                    channel,
                } => match request {
                    BlockRequest::NextHeight => {
                        if let Err(e) = swarm.behaviour_mut().request_response.send_response(
                            channel,
                            BlockResponse::Next(self.kolme.read().get_next_height()),
                        ) {
                            tracing::warn!("Unable to answer Next request: {e:?}");
                        }
                    }
<<<<<<< HEAD
                    BlockRequest::GetHeight(height) => {
                        let res = match self.kolme.read().get_block(height).await? {
=======
                    BlockRequest::BlockAtHeight(height) => {
                        let res = match self.kolme.read().await.get_block(height).await? {
>>>>>>> d9b6e1f6
                            None => BlockResponse::HeightNotFound(height),
                            Some(block) => BlockResponse::Block(block),
                        };
                        if let Err(e) = swarm
                            .behaviour_mut()
                            .request_response
                            .send_response(channel, res)
                        {
                            tracing::warn!("Unable to answer GetHeight request: {e:?}");
                        }
                    }
                },
                libp2p::request_response::Message::Response {
                    request_id: _,
                    response,
                } => match response {
                    BlockResponse::Next(next_height) => {
                        let updated = state.observe_next_block_height(next_height);
                        // event state starts with BlockHeight::start (equal to 0) and if max next height
                        // was updated we should have received at least 1 but we do an extra check for safety
                        if updated && !next_height.is_start() {
                            let height = BlockHeight(next_height.0 - 1);
                            if let Err(e) = self.last_seen_watch.send(Some(height)) {
                                tracing::warn!(
                                    "Unable to notify about new last seen block height: {e}"
                                )
                            }
                        }
                    }
                    BlockResponse::Block(block) => {
                        self.add_block(&block).await;
                    }
                    BlockResponse::HeightNotFound(height) => {
                        tracing::warn!(
                            "Tried to find block height {height}, but peer didn't find it"
                        );
                    }
                },
            },
            _ => tracing::debug!("Received and ignoring libp2p event: {event:?}"),
        }
        Ok(())
    }

    /// Catch up on the latest chain information, if needed.
    ///
    /// Both puts out a broadcast to find more peers, plus sends requests to those peers for latest height information and any missing blocks.
    async fn catch_up(
        &self,
        swarm: &mut Swarm<KolmeBehaviour<App::Message>>,
        state: &mut EventState,
    ) {
        if let Err(e) = swarm
            .behaviour_mut()
            .gossipsub
            .publish(self.find_peers.clone(), FIND_PEER_REQUEST)
        {
            tracing::warn!("Error when trying to request peers: {e}")
        }

        if let Some(peer) = state.get_next_peer() {
            swarm
                .behaviour_mut()
                .request_response
                .send_request(peer, BlockRequest::NextHeight);
        }

        let next = self.kolme.read().get_next_height();
        if state.expected_next_block > next {
            if let Some(peer) = state.get_next_peer() {
                swarm
                    .behaviour_mut()
                    .request_response
                    .send_request(peer, BlockRequest::BlockAtHeight(next));
            }
        }
    }

    async fn add_block(&self, block: &SignedBlock<App::Message>) {
        if block.0.message.as_inner().height == self.kolme.read().get_next_height() {
            if let Err(e) = self.kolme.add_block(block.clone()).await {
                tracing::warn!("Unable to add block to chain: {e}")
            }
        }
    }
}

const PEER_COUNT: usize = 16;
struct EventState {
    peers: VecDeque<PeerId>,
    expected_next_block: BlockHeight,
}

impl Default for EventState {
    fn default() -> Self {
        EventState {
            peers: VecDeque::with_capacity(PEER_COUNT),
            expected_next_block: BlockHeight::start(),
        }
    }
}

impl EventState {
    fn add_peer(&mut self, peer: PeerId) {
        if !self.peers.contains(&peer) {
            if self.peers.len() >= PEER_COUNT {
                assert!(self.peers.len() == PEER_COUNT);
                self.peers.pop_back();
            }
            self.peers.push_front(peer);
        }
        tracing::debug!("Current list of peers: {:?}", self.peers);
    }

    /// stores max next height and returns true if it was updated
    fn observe_next_block_height(&mut self, next: BlockHeight) -> bool {
        if next > self.expected_next_block {
            self.expected_next_block = next;
            true
        } else {
            false
        }
    }

    fn get_next_peer(&mut self) -> Option<&PeerId> {
        if self.peers.is_empty() {
            None
        } else {
            self.peers.rotate_left(1);
            self.peers.back()
        }
    }
}

const FIND_PEER_REQUEST: &[u8] = b"request";
const FIND_PEER_RESPONSE: &[u8] = b"response";<|MERGE_RESOLUTION|>--- conflicted
+++ resolved
@@ -236,13 +236,8 @@
                             tracing::warn!("Unable to answer Next request: {e:?}");
                         }
                     }
-<<<<<<< HEAD
-                    BlockRequest::GetHeight(height) => {
+                    BlockRequest::BlockAtHeight(height) => {
                         let res = match self.kolme.read().get_block(height).await? {
-=======
-                    BlockRequest::BlockAtHeight(height) => {
-                        let res = match self.kolme.read().await.get_block(height).await? {
->>>>>>> d9b6e1f6
                             None => BlockResponse::HeightNotFound(height),
                             Some(block) => BlockResponse::Block(block),
                         };
