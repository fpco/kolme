mod messages;

use std::{
    hash::{DefaultHasher, Hash, Hasher},
    str::FromStr,
    time::Duration,
};

use crate::*;
use messages::*;

use libp2p::{
    futures::StreamExt,
    gossipsub::{self, IdentTopic},
    mdns, noise,
    request_response::{ProtocolSupport, ResponseChannel},
    swarm::{NetworkBehaviour, SwarmEvent},
    tcp, yamux, StreamProtocol, Swarm, SwarmBuilder,
};
use tokio::sync::{broadcast::error::RecvError, Mutex};

pub use libp2p::{identity::Keypair, Multiaddr, PeerId};

/// A component that retrieves notifications from the network and broadcasts our own notifications back out.
pub struct Gossip<App: KolmeApp> {
    kolme: Kolme<App>,
    swarm: Mutex<Swarm<KolmeBehaviour<App::Message>>>,
    gossip_topic: IdentTopic,
    sync_mode: SyncMode,
    // FIXME resolve this when we implement data load validation logic
    #[allow(dead_code)]
    data_load_validation: DataLoadValidation,
    local_peer_id: PeerId,
    /// Trigger a broadcast of our latest block height.
    trigger_broadcast_height: tokio::sync::watch::Sender<u64>,
    /// Switches to true once we have our first success received message
    watch_network_ready: tokio::sync::watch::Sender<bool>,
}

// We create a custom network behaviour that combines Gossipsub and Mdns.
#[derive(NetworkBehaviour)]
struct KolmeBehaviour<AppMessage: serde::de::DeserializeOwned + Send + Sync + 'static> {
    gossipsub: gossipsub::Behaviour,
    request_response:
        libp2p::request_response::cbor::Behaviour<BlockRequest, BlockResponse<AppMessage>>,
    mdns: mdns::tokio::Behaviour,
    kademlia: libp2p::kad::Behaviour<libp2p::kad::store::MemoryStore>,
}

#[derive(Default)]
pub struct GossipBuilder {
    keypair: Option<Keypair>,
    bootstrap: Vec<(PeerId, Multiaddr)>,
    disable_quic: bool,
    disable_tcp: bool,
    disable_ip4: bool,
    disable_ip6: bool,
    listen_ports: Vec<u16>,
    sync_mode: SyncMode,
    data_load_validation: DataLoadValidation,
}

/// How block data is synchronized.
///
/// Default: [SyncMode::StateTransfer]
#[derive(Default, Debug)]
pub enum SyncMode {
    /// Allow state transfer always (aka fast sync).
    ///
    /// Requires trust in the processor to only produce valid blocks, no verification occurs on our node.
    #[default]
    StateTransfer,
    /// Allow state transfer for version upgrades, but otherwise use block sync.
    StateTransferForUpgrade,
    /// Always do block sync, verifying each new block
    BlockTransfer,
}

/// Whether we validate data loads during block processing.
///
/// Default: [DataLoadValidation::ValidateDataLoads].
#[derive(Default)]
pub enum DataLoadValidation {
    /// Validate that data loaded during a block is accurate.
    ///
    /// This may involve additional I/O, such as making HTTP requests.
    #[default]
    ValidateDataLoads,
    /// Trust that the loaded data is accurate.
    TrustDataLoads,
}

impl GossipBuilder {
    pub fn new() -> Self {
        Self::default()
    }

    pub fn add_bootstrap(mut self, peer: PeerId, address: Multiaddr) -> Self {
        self.bootstrap.push((peer, address));
        self
    }

    pub fn set_keypair(mut self, keypair: Keypair) -> Self {
        self.keypair = Some(keypair);
        self
    }

    pub fn disable_quic(mut self) -> Self {
        self.disable_quic = true;
        self
    }

    pub fn disable_tcp(mut self) -> Self {
        self.disable_tcp = true;
        self
    }

    pub fn disable_ip4(mut self) -> Self {
        self.disable_ip4 = true;
        self
    }

    pub fn disable_ip6(mut self) -> Self {
        self.disable_ip6 = true;
        self
    }

    /// Add a listen port
    ///
    /// If none are provided, a random port is selected per interface
    pub fn add_listen_port(mut self, port: u16) -> Self {
        self.listen_ports.push(port);
        self
    }

    /// Set the sync mode and data validation rules.
    pub fn set_sync_mode(
        mut self,
        sync_mode: SyncMode,
        data_load_validation: DataLoadValidation,
    ) -> Self {
        self.sync_mode = sync_mode;
        self.data_load_validation = data_load_validation;
        self
    }

    pub async fn build<App: KolmeApp>(self, kolme: Kolme<App>) -> Result<Gossip<App>> {
        let builder = match self.keypair {
            Some(keypair) => SwarmBuilder::with_existing_identity(keypair),
            None => SwarmBuilder::with_new_identity(),
        };
        let mut swarm = builder
            .with_tokio()
            .with_tcp(
                tcp::Config::default(),
                noise::Config::new,
                yamux::Config::default,
            )?
            .with_quic()
            .with_behaviour(|key| {
                tracing::info!(
                    "Creating new gossip, running as peer ID: {}",
                    key.public().to_peer_id()
                );

                // To content-address message, we can take the hash of message and use it as an ID.
                let message_id_fn = |message: &gossipsub::Message| {
                    let mut s = DefaultHasher::new();
                    message.data.hash(&mut s);
                    gossipsub::MessageId::from(s.finish().to_string())
                };

                // Set a custom gossipsub configuration
                let gossipsub_config = gossipsub::ConfigBuilder::default()
                    .heartbeat_interval(Duration::from_secs(10)) // This is set to aid debugging by not cluttering the log space
                    .validation_mode(gossipsub::ValidationMode::Strict) // This sets the kind of message validation. The default is Strict (enforce message
                    // signing)
                    .message_id_fn(message_id_fn) // content-address messages. No two messages of the same content will be propagated.
                    .build()
                    .map_err(anyhow::Error::from)?;

                // build a gossipsub network behaviour
                let gossipsub = gossipsub::Behaviour::new(
                    gossipsub::MessageAuthenticity::Signed(key.clone()),
                    gossipsub_config,
                )?;

                let mdns = mdns::tokio::Behaviour::new(
                    mdns::Config::default(),
                    key.public().to_peer_id(),
                )?;
                let request_response = libp2p::request_response::cbor::Behaviour::new(
                    [(
                        StreamProtocol::new("/request-block/1"),
                        ProtocolSupport::Full,
                    )],
                    libp2p::request_response::Config::default(),
                );

                // Kademlia
                let kademlia_config = libp2p::kad::Config::default();
                let store = libp2p::kad::store::MemoryStore::new(key.public().to_peer_id());
                let mut kademlia = libp2p::kad::Behaviour::with_config(
                    key.public().to_peer_id(),
                    store,
                    kademlia_config,
                );
                for (peer, address) in self.bootstrap {
                    kademlia.add_address(&peer, address);
                }

                Ok(KolmeBehaviour {
                    gossipsub,
                    mdns,
                    request_response,
                    kademlia,
                })
            })?
            .build();

        // Create the Gossipsub topics
        let gossip_topic = gossipsub::IdentTopic::new("/kolme-gossip/1.0");
        // And subscribe
        swarm.behaviour_mut().gossipsub.subscribe(&gossip_topic)?;

        // Begin listening based on the config
        fn add_listen<AppMessage: serde::de::DeserializeOwned + Send + Sync>(
            swarm: &mut Swarm<KolmeBehaviour<AppMessage>>,
            is_quic: bool,
            is_ip6: bool,
            port: u16,
        ) -> Result<()> {
            swarm.listen_on(
                format!(
                    "{}/{}/{port}{}",
                    if is_ip6 { "/ip6/::" } else { "/ip4/0.0.0.0" },
                    if is_quic { "udp" } else { "tcp" },
                    if is_quic { "/quic-v1" } else { "" }
                )
                .parse()?,
            )?;
            Ok(())
        }
        let add_port = |swarm: &mut Swarm<KolmeBehaviour<App::Message>>, port: u16| -> Result<()> {
            // Listen on all interfaces and whatever port the OS assigns
            if !self.disable_quic && !self.disable_ip4 {
                add_listen(swarm, true, false, port)?;
            }
            if !self.disable_tcp && !self.disable_ip4 {
                add_listen(swarm, false, false, port)?;
            }
            if !self.disable_quic && !self.disable_ip6 {
                add_listen(swarm, true, true, port)?;
            }
            if !self.disable_tcp && !self.disable_ip6 {
                add_listen(swarm, false, true, port)?;
            }
            Ok(())
        };

        if self.listen_ports.is_empty() {
            add_port(&mut swarm, 0)?;
        } else {
            for port in &self.listen_ports {
                add_port(&mut swarm, *port)?;
            }
        }

        let (trigger_broadcast_height, _) = tokio::sync::watch::channel(0);
        let (watch_network_ready, _) = tokio::sync::watch::channel(false);
        let local_peer_id = *swarm.local_peer_id();

        Ok(Gossip {
            kolme,
            swarm: Mutex::new(swarm),
            gossip_topic,
            sync_mode: self.sync_mode,
            data_load_validation: self.data_load_validation,
            local_peer_id,
            trigger_broadcast_height,
            watch_network_ready,
        })
    }
}

impl<App: KolmeApp> Gossip<App> {
    pub fn peer_id(&self) -> PeerId {
        self.local_peer_id
    }

    pub fn subscribe_network_ready(&self) -> tokio::sync::watch::Receiver<bool> {
        self.watch_network_ready.subscribe()
    }

    pub async fn run(self) -> Result<()> {
        let mut subscription = self.kolme.subscribe();
        let mut swarm = self.swarm.lock().await;

        let mut network_ready = self.watch_network_ready.subscribe();

        let (peers_with_blocks_tx, mut peers_with_blocks_rx) = tokio::sync::mpsc::channel(16);

        // Interval for broadcasting our block height
        let mut interval = tokio::time::interval(tokio::time::Duration::from_secs(2));
        interval.set_missed_tick_behavior(tokio::time::MissedTickBehavior::Delay);
        let mut trigger_broadcast_height = self.trigger_broadcast_height.subscribe();

        loop {
            tokio::select! {
                // When the network switches to ready, request everyone's block height.
                _ = network_ready.changed() => self.request_block_heights(&mut swarm).await,
                // Our local Kolme generated a notification to be sent through the
                // rest of the p2p network
                notification = subscription.recv() =>
                    self.handle_notification(&mut swarm, notification).await,
                // A new event was generated from the p2p network
                event = swarm.select_next_some() => self.handle_event(&mut swarm, event, &peers_with_blocks_tx).await,
                // A peer reported a known height higher than we have, so
                // try to synchronize with it
                report_block_height = peers_with_blocks_rx.recv() => self.catch_up(&mut swarm,report_block_height).await,
                // Periodically notify the p2p network of our latest block height
                _ = interval.tick() => self.broadcast_latest_block(&mut swarm).await,
                // When we're specifically triggered for it, also notify for latest block height
                _ = trigger_broadcast_height.changed() => self.broadcast_latest_block(&mut swarm).await,
            }
        }
    }

    async fn request_block_heights(&self, swarm: &mut Swarm<KolmeBehaviour<App::Message>>) {
        // First thing to do: ask the network to tell us about their latest
        // block heights.
        if let Err(e) = GossipMessage::RequestBlockHeights(jiff::Timestamp::now())
            .publish(self, swarm)
            .await
        {
            tracing::error!("Unable to request block heights: {e:?}");
        }
    }

    async fn broadcast_latest_block(&self, swarm: &mut Swarm<KolmeBehaviour<App::Message>>) {
        if let Err(e) = GossipMessage::ReportBlockHeight(ReportBlockHeight {
            next: self.kolme.read().get_next_height(),
            peer: self.local_peer_id,
            timestamp: jiff::Timestamp::now(),
        })
        .publish(self, swarm)
        .await
        {
            tracing::error!("Unable to broadcast latest block height: {e:?}")
        }
    }

    async fn handle_notification(
        &self,
        swarm: &mut Swarm<KolmeBehaviour<App::Message>>,
        notification: Result<Notification<App::Message>, RecvError>,
    ) {
        let notification = match notification {
            Ok(notification) => notification,
            Err(e) => {
                tracing::warn!("Gossip::handle_notification: received an error: {e}");
                return;
            }
        };
        if let Err(e) = GossipMessage::Notification(notification)
            .publish(self, swarm)
            .await
        {
            tracing::warn!("Error when handling notification: {e}");
        }
    }

    async fn handle_event(
        &self,
        swarm: &mut Swarm<KolmeBehaviour<App::Message>>,
        event: SwarmEvent<KolmeBehaviourEvent<App::Message>>,
        peers_with_blocks: &tokio::sync::mpsc::Sender<ReportBlockHeight>,
    ) {
        match event {
            SwarmEvent::ConnectionEstablished { .. } => {
                self.watch_network_ready.send_if_modified(|value| {
                    let ret = *value;
                    *value = true;
                    ret
                });
            }
            SwarmEvent::NewListenAddr {
                listener_id,
                address,
            } => {
                tracing::info!("New listener {listener_id} on {address}");
            }
            SwarmEvent::Behaviour(KolmeBehaviourEvent::Mdns(mdns::Event::Discovered(peers))) => {
                for (peer, address) in peers {
                    tracing::info!("Discovered new peer over mDNS: {peer} @ {address}");
                    // TODO do we need to manually add mDNS peers to Kademlia?
                    swarm.behaviour_mut().kademlia.add_address(&peer, address);
                }
            }
            SwarmEvent::Behaviour(KolmeBehaviourEvent::Gossipsub(gossipsub::Event::Message {
                propagation_source,
                message_id,
                message,
            })) => {
                tracing::debug!("Received a message {message_id} from {propagation_source}");
                match GossipMessage::parse(self, message) {
                    Err(e) => {
                        tracing::warn!("Received a gossipsub message we couldn't parse: {e}");
                    }
                    Ok(message) => {
                        tracing::debug!("Received message: {message}");
                        if let Err(e) = self.handle_message(message, peers_with_blocks).await {
                            tracing::warn!("Error while handling message: {e}");
                        }
                    }
                }
            }
            SwarmEvent::Behaviour(KolmeBehaviourEvent::RequestResponse(
                libp2p::request_response::Event::Message {
                    peer: _,
                    connection_id: _,
                    message,
                },
            )) => match message {
                libp2p::request_response::Message::Request {
                    request_id: _,
                    request,
                    channel,
                } => self.handle_request(request, channel, swarm).await,

                libp2p::request_response::Message::Response {
                    request_id: _,
                    response,
                } => self.handle_response(response).await,
            },
            _ => tracing::debug!("Received and ignoring libp2p event: {event:?}"),
        }
    }

    async fn handle_message(
        &self,
        message: GossipMessage<App>,
        peers_with_blocks: &tokio::sync::mpsc::Sender<ReportBlockHeight>,
    ) -> Result<()> {
        match message {
            GossipMessage::Notification(msg) => {
                match &msg {
                    Notification::NewBlock(block) => {
                        self.add_block(block.clone()).await;
                    }
                    Notification::GenesisInstantiation { .. } => (),
                    Notification::Broadcast { .. } => (),
                    Notification::FailedTransaction { .. } => (),
                }
                self.kolme.notify(msg);
            }
            GossipMessage::RequestBlockHeights(_) => {
                self.trigger_broadcast_height.send_modify(|old| *old += 1);
            }
            GossipMessage::ReportBlockHeight(report) => {
                // Check if this peer has new blocks that we'd want to request.
                if self.kolme.read().get_next_height() < report.next {
                    peers_with_blocks.try_send(report).ok();
                }
            }
        }

        Ok(())
    }

    async fn handle_request(
        &self,
        request: BlockRequest,
        channel: ResponseChannel<BlockResponse<App::Message>>,
        swarm: &mut Swarm<KolmeBehaviour<App::Message>>,
    ) {
        match request {
            BlockRequest::BlockAtHeight(height) => {
                let res = match self.kolme.read().get_block(height).await {
                    Err(e) => {
                        tracing::warn!("Error querying block in gossip: {e}");
                        return;
                    }
                    Ok(None) => BlockResponse::HeightNotFound(height),
                    Ok(Some(storable_block)) => BlockResponse::Block(storable_block.block),
                };
                if let Err(e) = swarm
                    .behaviour_mut()
                    .request_response
                    .send_response(channel, res)
                {
                    tracing::warn!("Unable to answer BlockAtHeight request: {e:?}");
                }
            }
            BlockRequest::BlockWithStateAtHeight(height) => {
                let res = match self.kolme.read().get_block(height).await {
                    Err(e) => {
                        tracing::warn!("Error querying block (with state) in gossip: {e}");
                        return;
                    }
                    Ok(None) => BlockResponse::HeightNotFound(height),
                    Ok(Some(storable_block)) => {
                        let manager = self.kolme.get_merkle_manager();
                        let framework_state = manager.serialize(&storable_block.framework_state);
                        let app_state = manager.serialize(&storable_block.app_state);
                        match (framework_state, app_state) {
                            (Ok(framework_state), Ok(app_state)) => BlockResponse::BlockWithState {
                                block: storable_block.block,
                                framework_state,
                                app_state,
                                // FIXME should we store a hash of the logs in the block as well?
                                logs: storable_block.logs,
                            },
                            (Err(e), _) => {
                                tracing::warn!("Unable to serialize framework state: {e}");
                                return;
                            }
                            (_, Err(e)) => {
                                tracing::warn!("Unable to serialize app state: {e}");
                                return;
                            }
                        }
                    }
                };
                if let Err(e) = swarm
                    .behaviour_mut()
                    .request_response
                    .send_response(channel, res)
                {
                    tracing::warn!("Unable to answer BlockWithStateAtHeight request: {e:?}");
                }
            }
        }
    }

    async fn handle_response(&self, response: BlockResponse<App::Message>) {
        match response {
            BlockResponse::Block(block) => {
                self.add_block(block).await;
            }
            BlockResponse::BlockWithState {
                block,
                framework_state,
                app_state,
                logs,
            } => {
                if let Err(e) = self
                    .kolme
                    .add_block_with_state(block, framework_state, app_state, logs)
                    .await
                {
                    tracing::warn!("Unable to add block (with state) to chain: {e}");
                }
            }
            BlockResponse::HeightNotFound(height) => {
                tracing::warn!("Tried to find block height {height}, but peer didn't find it");
            }
        }
    }

    /// Catch up on the latest chain information, if needed.
    ///
    /// Both puts out a broadcast to find more peers, plus sends requests to those peers for latest height information and any missing blocks.
    async fn catch_up(
        &self,
        swarm: &mut Swarm<KolmeBehaviour<App::Message>>,
        report_block_height: Option<ReportBlockHeight>,
    ) {
        let ReportBlockHeight {
            next: their_next,
            peer,
            timestamp: _,
        } = match report_block_height {
            Some(report) => report,
            None => return,
        };

        let their_highest = match their_next.prev() {
            None => return,
            Some(highest) => highest,
        };

        let our_next = self.kolme.read().get_next_height();

        if their_highest < our_next {
            // They don't have any new blocks for us.
            return;
        }

        let do_state = match self.sync_mode {
            // Only do a state transfer if we've fallen more than 1 block behind.
            SyncMode::StateTransfer => their_highest != our_next,
            SyncMode::StateTransferForUpgrade => {
                todo!("Holding off on StateTransferForUpgrade until we handle upgrades")
            }
            SyncMode::BlockTransfer => false,
        };

        if do_state {
            swarm
                .behaviour_mut()
                .request_response
                .send_request(&peer, BlockRequest::BlockWithStateAtHeight(their_highest));
        } else {
            swarm
                .behaviour_mut()
                .request_response
                .send_request(&peer, BlockRequest::BlockAtHeight(our_next));
        }
    }

    async fn add_block(&self, block: Arc<SignedBlock<App::Message>>) {
        if block.0.message.as_inner().height == self.kolme.read().get_next_height() {
            if let Err(e) = self.kolme.add_block(block).await {
                tracing::warn!("Unable to add block to chain: {e}")
            }
        }
    }
<<<<<<< HEAD
=======
}

const FIND_PEER_REQUEST: &[u8] = b"request";
const FIND_PEER_RESPONSE: &[u8] = b"response";

/// Information on a bootstrap node to connect to over Kademlia.
///
/// This provides a [FromStr] impl that follows the format
/// `PEER_ID@MULTIADDR`
#[derive(Clone, Debug, serde::Serialize, serde::Deserialize)]
pub struct KademliaBootstrap {
    #[serde(
        serialize_with = "serialize_peer_id",
        deserialize_with = "deserialize_peer_id"
    )]
    pub peer: libp2p::PeerId,
    pub address: libp2p::Multiaddr,
}

impl FromStr for KademliaBootstrap {
    type Err = anyhow::Error;

    fn from_str(s: &str) -> std::result::Result<Self, Self::Err> {
        let (peer, address) = s
            .split_once('@')
            .with_context(|| format!("No @ found in Kademlia bootstrap: {s}"))?;
        Ok(KademliaBootstrap {
            peer: peer.parse()?,
            address: address.parse()?,
        })
    }
}

fn serialize_peer_id<S>(peer_id: &PeerId, serializer: S) -> Result<S::Ok, S::Error>
where
    S: serde::Serializer,
{
    serializer.serialize_str(&peer_id.to_base58())
}

fn deserialize_peer_id<'de, D>(deserializer: D) -> Result<PeerId, D::Error>
where
    D: serde::Deserializer<'de>,
{
    <String as serde::Deserialize>::deserialize(deserializer)?
        .parse()
        .map_err(serde::de::Error::custom)
>>>>>>> 7ba430f2
}<|MERGE_RESOLUTION|>--- conflicted
+++ resolved
@@ -616,12 +616,7 @@
             }
         }
     }
-<<<<<<< HEAD
-=======
-}
-
-const FIND_PEER_REQUEST: &[u8] = b"request";
-const FIND_PEER_RESPONSE: &[u8] = b"response";
+}
 
 /// Information on a bootstrap node to connect to over Kademlia.
 ///
@@ -665,5 +660,4 @@
     <String as serde::Deserialize>::deserialize(deserializer)?
         .parse()
         .map_err(serde::de::Error::custom)
->>>>>>> 7ba430f2
 }