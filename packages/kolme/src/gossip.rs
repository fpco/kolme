--- conflicted
+++ resolved
@@ -47,7 +47,6 @@
     sync_manager: Mutex<SyncManager<App>>,
     /// LRU cache for notifications received via P2p layer
     lru_notifications: parking_lot::RwLock<lru::LruCache<Sha256Hash, Instant>>,
-<<<<<<< HEAD
     /// Kademlia key for discovering other peers for this network.
     ///
     /// MSS 2025-07-24: I've found conflicting information about Kademlia peer discovery
@@ -57,11 +56,9 @@
     /// to have improved the discovery process, so including, but this is worth deeper
     /// investigation in the future.
     dht_key: RecordKey,
-=======
     concurrent_request_limit: usize,
     max_peer_count: usize,
     warning_period: Duration,
->>>>>>> 37c5eff7
 }
 
 // We create a custom network behaviour that combines Gossipsub, Request/Response and Kademlia.
@@ -406,13 +403,10 @@
             local_display_name: self.local_display_name.unwrap_or(String::from("gossip")),
             sync_manager,
             lru_notifications: lru::LruCache::new(NonZeroUsize::new(100).unwrap()).into(),
-<<<<<<< HEAD
             dht_key,
-=======
             concurrent_request_limit: self.concurrent_request_limit,
             max_peer_count: self.max_peer_count,
             warning_period: self.warning_period,
->>>>>>> 37c5eff7
         })
     }
 }
