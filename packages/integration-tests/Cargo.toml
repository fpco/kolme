--- conflicted
+++ resolved
@@ -13,12 +13,7 @@
 anyhow = { workspace = true }
 reqwest = { version = "0.12.15", features = ["json"] }
 strum = { version = "0.27.1", features = ["derive"] }
-<<<<<<< HEAD
-tokio = { version = "1.43.0", features = ["full"] }
-tokio-util = { version = "0.7", features = ["full"] }
-=======
 tokio = { workspace = true }
->>>>>>> d9b6e1f6
 tracing = "0.1.41"
 backon = "1.4.1"
 kolme = { workspace = true, features = ["pass_through"] }
