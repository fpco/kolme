[package]
name = "integration-tests"
version = "0.1.0"
edition = "2021"
license = "AGPL-3.0-or-later"
authors = ["Michael Snoyman <msnoyman@fpcomplete.com>", "FP Complete"]

[dependencies]

[dev-dependencies]
example-six-sigma = { path = "../examples/six-sigma" }
example-solana-cosmos-bridge = { path = "../examples/solana-cosmos-bridge" }
test-log = { version = "0.2", features = ["trace"] }
anyhow = { workspace = true }
reqwest = { version = "0.12.15", features = ["json"] }
strum = { version = "0.27.1", features = ["derive"] }
tokio = { workspace = true }
<<<<<<< HEAD
futures = "0.3.31"
=======
tokio-util = { version = "0.7", features = ["full"] }
>>>>>>> feb311ea
tracing = "0.1.41"
backon = "1.4.1"
kolme = { workspace = true, features = ["pass_through"] }
serde = "1.0.219"
cosmos = { workspace = true }
shared = { workspace = true, features = ["cosmwasm"] }
hex = { workspace = true }
cosmwasm-std = "2.2.2"
serde_json = { workspace = true }
rust_decimal = { workspace = true }
tempfile = "3.19.1"
pretty_assertions = "1.4.1"
<<<<<<< HEAD
kolme-solana-bridge-client = { path = "../../solana/crates/kolme-solana-bridge-client" }
spl-token-client = "0.14.0"
solana-client = "2.2.7"
solana-commitment-config = "2.2.1"
=======
axum = { version = "0.8.3", features = ["ws"] }
futures-util = "0.3.31"
tokio-tungstenite = "0.26.2"
jiff = "0.2.5"
>>>>>>> feb311ea
rand = "0.8"<|MERGE_RESOLUTION|>--- conflicted
+++ resolved
@@ -15,11 +15,8 @@
 reqwest = { version = "0.12.15", features = ["json"] }
 strum = { version = "0.27.1", features = ["derive"] }
 tokio = { workspace = true }
-<<<<<<< HEAD
+tokio-util = { version = "0.7", features = ["full"] }
 futures = "0.3.31"
-=======
-tokio-util = { version = "0.7", features = ["full"] }
->>>>>>> feb311ea
 tracing = "0.1.41"
 backon = "1.4.1"
 kolme = { workspace = true, features = ["pass_through"] }
@@ -32,15 +29,12 @@
 rust_decimal = { workspace = true }
 tempfile = "3.19.1"
 pretty_assertions = "1.4.1"
-<<<<<<< HEAD
 kolme-solana-bridge-client = { path = "../../solana/crates/kolme-solana-bridge-client" }
 spl-token-client = "0.14.0"
 solana-client = "2.2.7"
 solana-commitment-config = "2.2.1"
-=======
+rand = "0.8"
 axum = { version = "0.8.3", features = ["ws"] }
 futures-util = "0.3.31"
 tokio-tungstenite = "0.26.2"
-jiff = "0.2.5"
->>>>>>> feb311ea
-rand = "0.8"+jiff = "0.2.5"