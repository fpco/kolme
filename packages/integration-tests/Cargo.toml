--- conflicted
+++ resolved
@@ -37,11 +37,8 @@
 futures-util = "0.3.31"
 tokio-tungstenite = "0.26.2"
 jiff = "0.2.5"
-<<<<<<< HEAD
 serial_test = "3.2.0"
 sqlx = { version = "0.8.6", features = ["postgres", "runtime-tokio"] }
-=======
 
 [lints]
-workspace = true
->>>>>>> 2b18db71
+workspace = true