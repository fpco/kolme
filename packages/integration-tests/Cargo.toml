--- conflicted
+++ resolved
@@ -14,7 +14,7 @@
 shared = { workspace = true, features = ["realcryptography", "cosmwasm"] }
 rust_decimal = { workspace = true }
 reqwest = { version = "0.12.15", features = ["json"] }
-serde = "1.0.219"
+serde = { workspace = true }
 tracing = "0.1.41"
 kolme-solana-bridge-client = { path = "../../solana/crates/kolme-solana-bridge-client" }
 solana-client = "2.2.7"
@@ -28,11 +28,6 @@
 strum = { version = "0.27.1", features = ["derive"] }
 futures = "0.3.31"
 backon = "1.4.1"
-<<<<<<< HEAD
-=======
-kolme = { workspace = true, features = ["pass_through"] }
-serde = { workspace = true }
->>>>>>> 7f89b8e5
 hex = { workspace = true }
 cosmwasm-std = "2.2.2"
 tempfile = "3.19.1"
